require 'thread'


# Re-opens the Ruby standard Enumerable module to add some additional utility
# methods to all enumerables.
module Enumerable

    # Maps each item in the Enumerable, surrounding it with the +left+ and +right+
    # strings. If +right+ is not specified, it is set to the same string as +left+,
    # which in turn is defaulted to the double-quote character.
<<<<<<< HEAD
=======
    #
    # @param left [String] The character to precede each item with.
    # @param right [String] The character to follow each item with.
>>>>>>> a9c03168
    def surround(left = '"', right = left)
        self.map{ |item| "#{left}#{item}#{right}" }
    end


    # Surrounds each item in the Enumerable with single quotes.
    def squote
        self.surround("'")
    end


    # Surrounds each item in the Enumerable with double quotes.
    def dquote
        self.surround('"')
    end


    # Convenience function for spawning multiple threads to do a common task,
    # driven by the contents of this enumerable. Each entry in self will be
    # be yielded to a new thread, which will then call the supplied block with
    # the element.
    #
    # @param options [Hash] An options hash.
    # @option options [Boolean] :abort_on_exception If true, and any thread
    #   throws an exception during processing, abort processing of the
    #   collection immediately.
    # @option options [Integer] :threads The number of threads to use to
    #   process the collection. Default is no more than 4 (less if the
    #   collection contains fewer than 4 items).
    def concurrent_each(options = {}, &blk)
        if self.count < 2
            self.each(&blk)
        else
            abort_opt = options.fetch(:abort_on_exception, true)
            Thread.abort_on_exception = abort_opt

            # Push items onto a queue from which work items can be removed by
            # threads in the pool
            queue = Queue.new
            self.each{ |it| queue << it }

            # Setup thread pool to iterate over work queue
            thread_count = options.fetch(:threads, [4, self.count].min)
            threads = []

            # Launch each worker thread, which loops extracting work items from
            # the queue until it is empty
            (0...thread_count).each do |i|
                threads << Thread.new do
                    begin
                        while work_item = queue.pop(true)
                            if abort_opt
                                # Raise exception on main thread
                                begin
                                    yield work_item
                                rescue Exception => ex
                                    Thread.main.raise ex
                                end
                            else
                                # Exceptions will be picked up below when main thread joins
                                yield work_item
                            end
                        end
                    rescue ThreadError
                        # Work queue is empty, so exit loop
                    end
                end
            end

            # Now wait for all threads in pool to complete
            ex = nil
            threads.each do |th|
                begin
                    th.join
                rescue Exception => t
                    ex = t unless ex
                end
            end
            raise ex if ex
        end
    end

end
<|MERGE_RESOLUTION|>--- conflicted
+++ resolved
@@ -8,12 +8,9 @@
     # Maps each item in the Enumerable, surrounding it with the +left+ and +right+
     # strings. If +right+ is not specified, it is set to the same string as +left+,
     # which in turn is defaulted to the double-quote character.
-<<<<<<< HEAD
-=======
     #
     # @param left [String] The character to precede each item with.
     # @param right [String] The character to follow each item with.
->>>>>>> a9c03168
     def surround(left = '"', right = left)
         self.map{ |item| "#{left}#{item}#{right}" }
     end
