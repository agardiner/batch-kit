require 'batch/arguments'
require 'batch/configurable'
require 'batch/loggable'


# Default log level is :detail
Batch::LogManager.configure(log_level: :detail)


class Batch

    class Job

        include Arguments
        include Configurable
        include Loggable


        # Include ActsAsJob into any inheriting class
        def self.inherited(sub_class)
            sub_class.class_eval do
                include ActsAsJob
            end
        end


        # A class variable for controlling whether jobs run; defaults to true.
        # Provides a means for orchestration programs to prevent the running
        # of jobs on require when jobs need to be runnable as standalone progs.
        @@enabled = true
        def self.enabled=(val)
            @@enabled = val
        end


        # A method that instantiates an instance of this job, parses
        # arguments from the command-line, and then executes the job.
        def self.run
<<<<<<< HEAD
            job = self.new
            job.parse_arguments
            unless self.job.method_name
                raise "No job entry method has been defined; use job :<method_name> or job do ... end in your class"
            end
            job.send(self.job.method_name)
=======
            if @@enabled
                job = self.new
                job.parse_arguments
                unless self.job.method_name
                    raise "No job entry method has been defined; use job :<method_name> or job do ... end in your class"
                end
                job.send(self.job.method_name)
            end
>>>>>>> a9c03168
        end


        # Convenience method for using a lock within a job method
        #
        # @param lock_name [String] The name of the lock to obtain during
        #   execution of the block.
        # @param lock_timeout [Fixnum] The maximum time (in seconds) until the
        #   lock should expire.
        # @param wait_timeout [Fixnum] An optional time (in seconds) to wait for
        #   the lock to become available if it is already in use.
        def with_lock(lock_name, lock_timeout, wait_timeout = nil, &blk)
            self.job_run.with_lock(lock_name, lock_timeout, wait_timeout, &blk)
        end

    end


    Batch::Events.subscribe(Runnable, 'execute') do |run, obj, *args|
        Console.title = case run
                        when Job::Run then run.label
                        when Task::Run then "#{run.job_run.label} : #{run.label}"
                        end
    end

    Batch::Events.subscribe(Task::Run, 'post-execute') do |run, obj, *args|
        Console.title = run.job_run.label
    end


    # Add unhandled exception logging
    Batch::Events.subscribe(Runnable, 'failure') do |run, obj, ex|
        unless (oid = ex.object_id) == @last_id
            @last_id = oid
            # Strip out framework methods from backtrace
            ex.backtrace.reject!{ |f| f =~ /batch.lib.batch.framework/ }
            obj.log.error ex
        end
    end

end
<|MERGE_RESOLUTION|>--- conflicted
+++ resolved
@@ -36,14 +36,6 @@
         # A method that instantiates an instance of this job, parses
         # arguments from the command-line, and then executes the job.
         def self.run
-<<<<<<< HEAD
-            job = self.new
-            job.parse_arguments
-            unless self.job.method_name
-                raise "No job entry method has been defined; use job :<method_name> or job do ... end in your class"
-            end
-            job.send(self.job.method_name)
-=======
             if @@enabled
                 job = self.new
                 job.parse_arguments
@@ -52,7 +44,6 @@
                 end
                 job.send(self.job.method_name)
             end
->>>>>>> a9c03168
         end
 
 
